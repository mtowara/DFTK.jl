import SpecialFunctions: erfc

"""
Ewald term: electrostatic energy per unit cell of the array of point
charges defined by `model.atoms` in a uniform background of
compensating charge yielding net neutrality.
"""
struct Ewald end
(::Ewald)(basis) = TermEwald(basis)

struct TermEwald <: Term
    energy::Real  # precomputed energy
end
function TermEwald(basis::PlaneWaveBasis{T}) where {T}
    TermEwald(T(energy_ewald(basis.model)))
end

function ene_ops(term::TermEwald, basis::PlaneWaveBasis, ψ, occ; kwargs...)
    (E=term.energy, ops=[NoopOperator(basis, kpt) for kpt in basis.kpoints])
end

@timing "forces: Ewald" function compute_forces(term::TermEwald, basis::PlaneWaveBasis{T},
                                                ψ, occ; kwargs...) where {T}
    atoms = basis.model.atoms
    # TODO this could be precomputed
    # Compute forces in the "flat" representation used by ewald
    forces_ewald = zeros(Vec3{T}, sum(length(positions) for (elem, positions) in atoms))
    energy_ewald(basis.model; forces=forces_ewald)
    # translate to the "folded" representation
    f = [zeros(Vec3{T}, length(positions)) for (type, positions) in atoms]
    count = 0
    for i = 1:length(atoms)
        for j = 1:length(atoms[i][2])
            count += 1
            f[i][j] += forces_ewald[count]
        end
    end
    @assert count == sum(at -> length(at[2]), atoms)
    f
end

function energy_ewald(model::Model; kwargs...)
    # charges   = [charge_ionic(elem) for (elem, positions) in model.atoms for pos in positions]
    # positions = [pos for (_, positions) in model.atoms for pos in positions]

    # Zygote complains about mutation when one uses chained for-comprehensions without bracketing
    # TODO this should be avoided or moved into workarounds/chainrules.jl
    charges   = [[charge_ionic(elem) for pos in positions] for (elem, positions) in model.atoms]
    charges   = reduce(vcat, charges)
    positions = [[pos for pos in positions] for (_, positions) in model.atoms]
    positions = reduce(vcat, positions)

    isempty(charges) && return zero(eltype(model.lattice))

    # DFTK currently assumes that the compensating charge in the electronic and nuclear
    # terms is equal and of opposite sign. See also the PSP correction term, where n_electrons
    # is used synonymously for sum of charges
    @assert sum(charges) == model.n_electrons
    energy_ewald(model.lattice, charges, positions; kwargs...)
end

"""
Compute the electrostatic interaction energy per unit cell between point
charges in a uniform background of compensating charge to yield net
neutrality. the `lattice` and `recip_lattice` should contain the
lattice and reciprocal lattice vectors as columns. `charges` and
`positions` are the point charges and their positions (as an array of
arrays) in fractional coordinates. If `forces` is not nothing, minus the derivatives
of the energy with respect to `positions` is computed.
"""
function energy_ewald(lattice, charges, positions; η=nothing, forces=nothing)
    T = eltype(lattice)

    for i=1:3
        if norm(lattice[:,i]) == 0
            ## TODO should something more clever be done here? For now
            ## we assume that we are not interested in the Ewald
            ## energy of non-3D systems
            return T(0)
        end
    end
    energy_ewald(lattice, compute_recip_lattice(lattice), charges, positions; η, forces)
end

function energy_ewald(lattice, recip_lattice, charges, positions; η=nothing, forces=nothing)
    T = eltype(lattice)
    @assert T == eltype(recip_lattice)
    @assert length(charges) == length(positions)
    if η === nothing
        # Balance between reciprocal summation and real-space summation
        # with a slight bias towards reciprocal summation
        η = sqrt(sqrt(T(1.69) * norm(recip_lattice ./ 2T(π)) / norm(lattice))) / 2
    end
    if forces !== nothing
        @assert size(forces) == size(positions)
        forces_real = copy(forces)
        forces_recip = copy(forces)
    end

<<<<<<< HEAD
    #
    # Numerical cutoffs
    #
    # The largest argument to the exp(-x) function to obtain a numerically
    # meaningful contribution. The +5 is for safety.
    max_exponent = -log(eps(T)) + 5

    # The largest argument to the erfc function for various precisions.
    # To get an idea:
    #   erfc(5) ≈ 1e-12,  erfc(8) ≈ 1e-29,  erfc(10) ≈ 2e-45,  erfc(14) ≈ 3e-87
    max_erfc_arg = get(
        Dict(Float32 => 5, Float64 => 8, BigFloat => 14),
        T,
        something(findfirst(arg -> 100 * erfc(arg) < eps(T), 1:100), 100) # fallback for not yet implemented cutoffs
    )
=======
    # Numerical cutoffs to obtain meaningful contributions. These are very conservative.
    # The largest argument to the exp(-x) function
    max_exp_arg = -log(eps(T)) + 5  # add some wiggle room
    max_erfc_arg = sqrt(max_exp_arg)  # erfc(x) ~= exp(-x^2)/(sqrt(π)x) for large x
>>>>>>> 725f2a1c

    #
    # Reciprocal space sum
    #
    # Initialize reciprocal sum with correction term for charge neutrality
    sum_recip::T = - (sum(charges)^2 / 4η^2)

    # Function to return the indices corresponding
    # to a particular shell
    # TODO switch to an O(N) implementation
    function shell_indices(ish)
        [[i,j,k] for i in -ish:ish for j in -ish:ish for k in -ish:ish
         if maximum(abs.([i,j,k])) == ish]
    end

    # Loop over reciprocal-space shells
    gsh = 1 # Exclude G == 0
    any_term_contributes = true
    while any_term_contributes
        any_term_contributes = false

        # Compute G vectors and moduli squared for this shell patch
        for G in shell_indices(gsh)
            Gsq = sum(abs2, recip_lattice * G)

            # Check if the Gaussian exponent is small enough
            # for this term to contribute to the reciprocal sum
            exponent = Gsq / 4η^2
            if exponent > max_exp_arg
                continue
            end

            cos_strucfac = sum(Z * cos(2T(π) * dot(r, G)) for (r, Z) in zip(positions, charges))
            sin_strucfac = sum(Z * sin(2T(π) * dot(r, G)) for (r, Z) in zip(positions, charges))
            sum_strucfac = cos_strucfac^2 + sin_strucfac^2

            any_term_contributes = true
            sum_recip += sum_strucfac * exp(-exponent) / Gsq

            if forces !== nothing
                for (ir, r) in enumerate(positions)
                    Z = charges[ir]
                    dc = -Z*2T(π)*G*sin(2T(π) * dot(r, G))
                    ds = +Z*2T(π)*G*cos(2T(π) * dot(r, G))
                    dsum = 2cos_strucfac*dc + 2sin_strucfac*ds
                    forces_recip[ir] -= dsum * exp(-exponent)/Gsq
                end
            end
        end
        gsh += 1
    end
    # Amend sum_recip by proper scaling factors:
    sum_recip *= 4T(π) / compute_unit_cell_volume(lattice)
    if forces !== nothing
        forces_recip .*= 4T(π) / compute_unit_cell_volume(lattice)
    end

    #
    # Real-space sum
    #
    # Initialize real-space sum with correction term for uniform background
    sum_real::T = -2η / sqrt(T(π)) * sum(Z -> Z^2, charges)

    # Loop over real-space shells
    rsh = 0 # Include R = 0
    any_term_contributes = true
    while any_term_contributes || rsh <= 1
        any_term_contributes = false

        # Loop over R vectors for this shell patch
        for R in shell_indices(rsh)
            for i = 1:length(positions), j = 1:length(positions)
                ti = positions[i]
                Zi = charges[i]
                tj = positions[j]
                Zj = charges[j]

                # Avoid self-interaction
                if rsh == 0 && ti == tj
                    continue
                end

                Δr = lattice * (ti - tj - R)
                dist = norm(Δr)

                # erfc decays very quickly, so cut off at some point
                if η * dist > max_erfc_arg
                    continue
                end

                any_term_contributes = true
                energy_contribution = Zi * Zj * erfc(η * dist) / dist
                sum_real += energy_contribution
                if forces !== nothing
                    # `dE_ddist` is the derivative of `energy_contribution` w.r.t. `dist`
                    dE_ddist = Zi * Zj * η * (-2exp(-(η * dist)^2) / sqrt(T(π)))
                    dE_ddist -= energy_contribution
                    dE_ddist /= dist
                    dE_dti = lattice' * ((dE_ddist / dist) * Δr)
                    forces_real[i] -= dE_dti
                    forces_real[j] += dE_dti
                end
            end # i,j
        end # R
        rsh += 1
    end
    energy = (sum_recip + sum_real) / 2  # Divide by 2 (because of double counting)
    if forces !== nothing
        forces .= (forces_recip .+ forces_real) ./ 2
    end
    energy
end<|MERGE_RESOLUTION|>--- conflicted
+++ resolved
@@ -97,28 +97,10 @@
         forces_recip = copy(forces)
     end
 
-<<<<<<< HEAD
-    #
-    # Numerical cutoffs
-    #
-    # The largest argument to the exp(-x) function to obtain a numerically
-    # meaningful contribution. The +5 is for safety.
-    max_exponent = -log(eps(T)) + 5
-
-    # The largest argument to the erfc function for various precisions.
-    # To get an idea:
-    #   erfc(5) ≈ 1e-12,  erfc(8) ≈ 1e-29,  erfc(10) ≈ 2e-45,  erfc(14) ≈ 3e-87
-    max_erfc_arg = get(
-        Dict(Float32 => 5, Float64 => 8, BigFloat => 14),
-        T,
-        something(findfirst(arg -> 100 * erfc(arg) < eps(T), 1:100), 100) # fallback for not yet implemented cutoffs
-    )
-=======
     # Numerical cutoffs to obtain meaningful contributions. These are very conservative.
     # The largest argument to the exp(-x) function
     max_exp_arg = -log(eps(T)) + 5  # add some wiggle room
     max_erfc_arg = sqrt(max_exp_arg)  # erfc(x) ~= exp(-x^2)/(sqrt(π)x) for large x
->>>>>>> 725f2a1c
 
     #
     # Reciprocal space sum
