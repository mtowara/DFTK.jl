"""
Exchange-correlation term, defined by a list of functionals and usually evaluated through libxc.
"""
struct Xc
    functionals::Vector{Functional}
    scaling_factor::Real         # Scales by an arbitrary factor (useful for exploration)

    # Threshold for potential terms: Below this value a potential term is counted as zero.
    potential_threshold::Real
<<<<<<< HEAD
end
function Xc(functionals::AbstractVector{<:Functional}; scaling_factor=1, potential_threshold=0)
    Xc(functionals, scaling_factor, potential_threshold)
end
function Xc(functionals::AbstractVector; kwargs...)
    fun = map(functionals) do f
        f isa Functional ? f : DispatchFunctional(f)
    end
    Xc(convert(Vector{Functional}, fun); kwargs...)
end
=======
end
function Xc(functionals::AbstractVector{<:Functional}; scaling_factor=1, potential_threshold=0)
    Xc(functionals, scaling_factor, potential_threshold)
end
function Xc(functionals::AbstractVector; kwargs...)
    fun = map(functionals) do f
        f isa Functional ? f : DispatchFunctional(f)
    end
    Xc(convert(Vector{Functional}, fun); kwargs...)
end
>>>>>>> 4c2061db
Xc(functional; kwargs...) = Xc([functional]; kwargs...)

function Base.show(io::IO, xc::Xc)
    fac = isone(xc.scaling_factor) ? "" : ", scaling_factor=$scaling_factor"
    fun = length(xc.functionals) == 1 ? ":$(xc.functionals[1])" : "$(xc.functionals)"
    print(io, "Xc($fun$fac)")
end

function (xc::Xc)(basis::PlaneWaveBasis{T}) where {T}
    isempty(xc.functionals) && return TermNoop()
    TermXc(xc.functionals, T(xc.scaling_factor), T(xc.potential_threshold))
end

struct TermXc{T} <: TermNonlinear where {T}
    functionals::Vector{Functional}
    scaling_factor::T
    potential_threshold::T
end

@views @timing "ene_ops: xc" function ene_ops(term::TermXc, basis::PlaneWaveBasis{T},
                                              ψ, occ; ρ, τ=nothing, kwargs...) where {T}
    @assert !isempty(term.functionals)

    model  = basis.model
    n_spin = model.n_spin_components
    @assert all(family(xc) in (:lda, :gga, :mgga, :mgga_lapl)
                for xc in term.functionals)

    # Compute kinetic energy density, if needed.
    if isnothing(τ) && any(needs_τ, term.functionals)
        if isnothing(ψ) || isnothing(occ)
            τ = zero(ρ)
        else
            τ = compute_kinetic_energy_density(basis, ψ, occ)
        end
    end

    # Take derivatives of the density, if needed.
    max_ρ_derivs = maximum(max_required_derivative, term.functionals)
    density = LibxcDensities(basis, max_ρ_derivs, ρ, τ)

    # Evaluate terms and energy contribution (zk == energy per unit particle)
    # It may happen that a functional does only provide a potenital and not an energy term
    # Therefore skip_unsupported_derivatives=true to avoid an error.
    terms = potential_terms(term.functionals, density)
    @assert haskey(terms, :vrho)
    if haskey(terms, :zk)
        E = sum(terms.zk .* ρ) * basis.dvol
    else
        E = zero(T)
    end

    # Map from the tuple of spin indices for the contracted density gradient
    # (s, t) to the index convention used in libxc (i.e. packed symmetry-adapted
    # storage), see details on "Spin-polarised calculations" below.
    tσ = libxc_spinindex_σ

    # Potential contributions Vρ -2 ∇⋅(Vσ ∇ρ) + ΔVl
<<<<<<< HEAD
    potential = permutedims(terms.vrho, (2, 3, 4, 1))
    # not differentiated for now
    #@views for s in 1:n_spin
    #    potential[:, :, :, s] .+= vrho[s, :, :, :]
    #    if !isnothing(vsigma) && any(x -> abs(x) > term.potential_threshold, vsigma)
    #        # Need gradient correction
    #        # TODO Drop do-block syntax here?
    #        potential[:, :, :, s] .+= -2divergence_real(basis) do α
    #            # Extra factor (1/2) for s != t is needed because libxc only keeps σ_{αβ}
    #            # in the energy expression. See comment block below on spin-polarised XC.
    #            sum((s == t ? one(T) : one(T)/2)
    #                .* vsigma[tσ(s, t), :, :, :] .* density.∇ρ_real[t, :, :, :, α]
    #                for t in 1:n_spin)
    #        end
    #    end
    #    #if haskey(terms, :vlapl) && any(x -> abs(x) > term.potential_threshold, terms.vlapl)
    #    #    @warn "Meta-GGAs with a Vlapl term have not yet been thoroughly tested." maxlog=1
    #    #    mG² = [-sum(abs2, G) for G in G_vectors_cart(basis)]
    #    #    Vl_fourier = r_to_G(basis, terms.vlapl[s, :, :, :])
    #    #    potential[:, :, :, s] .+= G_to_r(basis, mG² .* Vl_fourier)  # ΔVl
    #    #end
    #end
=======
    #potential = zero(ρ)
    potential = permutedims(terms.vrho, (2,3,4,1)) #[s, :, :, :]
    @views for s in 1:n_spin
        #potential[:, :, :, s] .+= terms.vrho[s, :, :, :]
        if haskey(terms, :vsigma) && any(x -> abs(x) > term.potential_threshold, terms.vsigma)
            # Need gradient correction
            # TODO Drop do-block syntax here?
            potential[:, :, :, s] .+= -2divergence_real(basis) do α
                # Extra factor (1/2) for s != t is needed because libxc only keeps σ_{αβ}
                # in the energy expression. See comment block below on spin-polarised XC.
                sum((s == t ? one(T) : one(T)/2)
                    .* terms.vsigma[tσ(s, t), :, :, :] .* density.∇ρ_real[t, :, :, :, α]
                    for t in 1:n_spin)
            end
        end
        if haskey(terms, :vlapl) && any(x -> abs(x) > term.potential_threshold, terms.vlapl)
            @warn "Meta-GGAs with a Vlapl term have not yet been thoroughly tested." maxlog=1
            mG² = [-sum(abs2, G) for G in G_vectors_cart(basis)]
            Vl_fourier = r_to_G(basis, terms.vlapl[s, :, :, :])
            potential[:, :, :, s] .+= G_to_r(basis, mG² .* Vl_fourier)  # ΔVl
        end
    end
>>>>>>> 4c2061db

    # DivAgrad contributions -½ Vτ
    Vτ = nothing
    if haskey(terms, :vtau) && any(x -> abs(x) > term.potential_threshold, terms.vtau)
        # Need meta-GGA non-local operator (Note: -½ part of the definition of DivAgrid)
        Vτ = term.scaling_factor * permutedims(terms.vtau, (2, 3, 4, 1))
    end

    if term.scaling_factor != 1
        E *= term.scaling_factor
        potential .*= term.scaling_factor
        !isnothing(Vτ) && (Vτ .*= term.scaling_factor)
    end
    ops = map(basis.kpoints) do kpt
        if !isnothing(Vτ)
            [RealSpaceMultiplication(basis, kpt, potential[:, :, :, kpt.spin]),
             DivAgradOperator(basis, kpt, Vτ[:, :, :, kpt.spin])]
        else
            RealSpaceMultiplication(basis, kpt, potential[:, :, :, kpt.spin])
        end
    end
    (; E, ops)
end

#=  meta-GGA energy and potential

The total energy is
    Etot = ∫ ρ ε(ρ,σ,τ,Δρ)
where ε(ρ,σ,τ,Δρ) is the energy per unit particle, σ = |∇ρ|², τ = ½ ∑ᵢ |∇ϕᵢ|²
is the kinetic energy density and Δρ is the Laplacian of the density.

Libxc provides the scalars
    Vρ = ∂(ρ ε)/∂ρ
    Vσ = ∂(ρ ε)/∂σ
    Vτ = ∂(ρ ε)/∂τ
    Vl = ∂(ρ ε)/∂Δρ

Consider a variation δϕᵢ of an orbital (considered real for
simplicity), and let δEtot be the corresponding variation of the
energy. Then the potential Vxc is defined by
    δEtot = ∫ Vxc δρ = 2 ∫ Vxc ϕᵢ δϕᵢ

    δρ  = 2 ϕᵢ δϕᵢ
    δσ  = 2 ∇ρ  ⋅ ∇δρ = 4 ∇ρ ⋅ ∇(ϕᵢ δϕᵢ)
    δτ  =   ∇ϕᵢ ⋅ ∇δϕᵢ
    δΔρ = Δδρ = 2 Δ(ϕᵢ δϕᵢ)
    δEtot = ∫ Vρ δρ + Vσ δσ + Vτ δτ + Vl δΔρ
          = 2 ∫ Vρ ϕᵢ δϕᵢ + 4 ∫ Vσ ∇ρ ⋅ ∇(ϕᵢ δϕᵢ) +  ∫ Vτ ∇ϕᵢ ⋅ ∇δϕᵢ   + 2 ∫   Vl Δ(ϕᵢ δϕᵢ)
          = 2 ∫ Vρ ϕᵢ δϕᵢ - 4 ∫ div(Vσ ∇ρ) ϕᵢ δϕᵢ -  ∫ div(Vτ ∇ϕᵢ) δϕᵢ + 2 ∫ Δ(Vl)  ϕᵢ δϕᵢ
where we performed an integration by parts in the last tho equations
(boundary terms drop by periodicity). For GGA functionals we identify
    Vxc = Vρ - 2 div(Vσ ∇ρ),
see also Richard Martin, Electronic stucture, p. 158. For meta-GGAs an extra term ΔVl appears
and the Vτ term cannot be cast into a local potential form. We therefore define the
potential-orbital product as:
    Vxc ψ = [Vρ - 2 div(Vσ ∇ρ) + Δ(Vl)] ψ + div(-½Vτ ∇ψ)
=#

#=  Spin-polarised GGA calculations

These expressions can be generalised for spin-polarised calculations.
For simplicity we take GGA as an example, meta-GGA follows similarly.
In this case for example the energy per unit particle becomes
ε(ρ_α, ρ_β, σ_αα, σ_αβ, σ_βα, σ_ββ), where σ_ij = ∇ρ_i ⋅ ∇ρ_j
and the XC potential is analogously
    Vxc_s = Vρ_s - 2 ∑_t div(Vσ_{st} ∇ρ_t)
where s, t ∈ {α, β} are the spin components and we understand
    Vρ_s     = ∂(ρ ε)/∂(ρ_s)
    Vσ_{s,t} = ∂(ρ ε)/∂(σ_{s,t})

Now, in contrast to this libxc explicitly uses the symmetry σ_αβ = σ_βα and sets σ
to be a vector of the three independent components only
    σ = [σ_αα, σ_x, σ_ββ]  where     σ_x = (σ_αβ + σ_βα)/2
Accordingly Vσ has the components
    [∂(ρ ε)/∂σ_αα, ∂(ρ ε)/∂σ_x, ∂(ρ ε)/∂σ_ββ]
where in particular ∂(ρ ε)/∂σ_x = (1/2) ∂(ρ ε)/∂σ_αβ = (1/2) ∂(ρ ε)/∂σ_βα.
This explains the extra factor (1/2) needed in the GGA term of the XC potential
and which pops up in the GGA kernel whenever derivatives wrt. σ are considered.
=#

#=  Packed representation of spin-adapted libxc quantities.

When storing the spin components of the contracted density gradient as well
as the various derivatives of the energy wrt. ρ or σ, libxc uses a packed
representation exploiting spin symmetry. The following helper functions
allow to write more readable loops by taking care of the packing of a Cartesian
spin index to the libxc format.
=#

# Leaving aside the details with the identification of the second spin
# component of σ with (σ_αβ + σ_βα)/2 detailed above, the contracted density
# gradient σ seems to be storing the spin components [αα αβ ββ]. In DFTK we
# identify α with 1 and β with 2, leading to the spin mapping. The caller has
# to make sure to include a factor (1/2) in the contraction whenever s == t.
function libxc_spinindex_σ(s, t)
    s == 1 && t == 1 && return 1
    s == 2 && t == 2 && return 3
    return 2
end

# For terms.v2rho2 the spins are arranged as [(α, α), (α, β), (β, β)]
function libxc_spinindex_ρρ(s, t)
    s == 1 && t == 1 && return 1
    s == 2 && t == 2 && return 3
    return 2
end

# For e.g. terms.v2rhosigma the spins are arranged in row-major order as
# [(α, αα) (α, αβ) (α, ββ) (β, αα) (β, αβ) (β, ββ)]
# where the second entry in the tuple refers to the spin component of
# the σ derivative.
libxc_spinindex_ρσ(s, t) = @inbounds LinearIndices((3, 2))[t, s]

# For e.g. terms.v2sigma2 the spins are arranged as
# [(αα, αα) (αα, αβ) (αα, ββ) (αβ, αβ) (αβ, ββ) (ββ, ββ)]
function libxc_spinindex_σσ(s, t)
    s ≤ t || return libxc_spinindex_σσ(t, s)
    Dict((1, 1) => 1, (1, 2) => 2, (1, 3) => 3,
                      (2, 2) => 4, (2, 3) => 5,
                                   (3, 3) => 6
    )[(s, t)]
end

# TODO Hide some of the index and spin-factor details by wrapping around the terms tuple
#      returned from Libxc.evaluate ?

function max_required_derivative(functional)
    family(functional) == :lda       && return 0
    family(functional) == :gga       && return 1
    family(functional) == :mgga      && return 1
    family(functional) == :mgga_lapl && return 2
    error("Functional family $(family(functional)) not known.")
end


# stores the input to libxc in a format it likes
struct LibxcDensities
    basis::PlaneWaveBasis
    max_derivative::Int
    ρ_real    # density ρ[iσ, ix, iy, iz]
    ∇ρ_real   # for GGA, density gradient ∇ρ[iσ, ix, iy, iz, iα]
    σ_real    # for GGA, contracted density gradient σ[iσ, ix, iy, iz]
    Δρ_real   # for (some) mGGA, Laplacian of the density Δρ[iσ, ix, iy, iz]
    τ_real    # Kinetic-energy density τ[iσ, ix, iy, iz]
end

"""
Compute density in real space and its derivatives starting from ρ
"""
function LibxcDensities(basis, max_derivative::Integer, ρ, τ)
    model = basis.model
    @assert max_derivative in (0, 1, 2)

    n_spin    = model.n_spin_components
    σ_real    = nothing
    ∇ρ_real   = nothing
    Δρ_real   = nothing

    # compute ρ_real and possibly ρ_fourier
    ρ_real = permutedims(ρ, (4, 1, 2, 3))  # ρ[x, y, z, σ] -> ρ_real[σ, x, y, z]
    if max_derivative > 0
        ρf = r_to_G(basis, ρ)
        ρ_fourier = permutedims(ρf, (4, 1, 2, 3))  # ρ_fourier[σ, x, y, z]
    end

    # compute ∇ρ and σ
    if max_derivative > 0
        n_spin_σ = div((n_spin + 1) * n_spin, 2)
        ∇ρ_real = similar(ρ_real,   n_spin, basis.fft_size..., 3)
        σ_real  = similar(ρ_real, n_spin_σ, basis.fft_size...)

        for α = 1:3
            iGα = [im * G[α] for G in G_vectors_cart(basis)]
            for σ = 1:n_spin
                ∇ρ_real[σ, :, :, :, α] .= G_to_r(basis, iGα .* @view ρ_fourier[σ, :, :, :])
            end
        end

        tσ = libxc_spinindex_σ  # Spin index transformation (s, t) => st as expected by Libxc
        σ_real .= 0
        @views for α in 1:3
            σ_real[tσ(1, 1), :, :, :] .+= ∇ρ_real[1, :, :, :, α] .* ∇ρ_real[1, :, :, :, α]
            if n_spin > 1
                σ_real[tσ(1, 2), :, :, :] .+= ∇ρ_real[1, :, :, :, α] .* ∇ρ_real[2, :, :, :, α]
                σ_real[tσ(2, 2), :, :, :] .+= ∇ρ_real[2, :, :, :, α] .* ∇ρ_real[2, :, :, :, α]
            end
        end
    end

    # Compute Δρ
    if max_derivative > 1
        Δρ_real = similar(ρ_real, n_spin, basis.fft_size...)
        mG² = [-sum(abs2, G) for G in G_vectors_cart(basis)]
        for σ = 1:n_spin
            Δρ_real[σ, :, :, :] .= G_to_r(basis, mG² .* @view ρ_fourier[σ, :, :, :])
        end
    end

    # τ[x, y, z, σ] -> τ_Libxc[σ, x, y, z]
    τ_Libxc = isnothing(τ) ? nothing : permutedims(τ, (4, 1, 2, 3))
    LibxcDensities(basis, max_derivative, ρ_real, ∇ρ_real, σ_real, Δρ_real, τ_Libxc)
end


function compute_kernel(term::TermXc, basis::PlaneWaveBasis; ρ, kwargs...)
    density = LibxcDensities(basis, 0, ρ, nothing)
    n_spin  = basis.model.n_spin_components
    @assert 1 ≤ n_spin ≤ 2
    if !all(family(xc) == :lda for xc in term.functionals)
        error("compute_kernel only implemented for LDA")
    end

    kernel = kernel_terms(term.functionals, density).v2rho2
    fac = term.scaling_factor
    if n_spin == 1
        Diagonal(vec(fac .* kernel))
    else
        # Blocks in the kernel matrix mapping (ρα, ρβ) ↦ (Vα, Vβ)
        Kαα = @view kernel[1, :, :, :]
        Kαβ = @view kernel[2, :, :, :]
        Kβα = Kαβ
        Kββ = @view kernel[3, :, :, :]

        fac .* [Diagonal(vec(Kαα)) Diagonal(vec(Kαβ));
                Diagonal(vec(Kβα)) Diagonal(vec(Kββ))]
    end
end


function apply_kernel(term::TermXc, basis::PlaneWaveBasis{T}, δρ; ρ, kwargs...) where {T}
    n_spin = basis.model.n_spin_components
    isempty(term.functionals) && return nothing
    @assert all(family(xc) in (:lda, :gga) for xc in term.functionals)

    # Take derivatives of the density and the perturbation if needed.
    max_ρ_derivs = maximum(max_required_derivative, term.functionals)
    density      = LibxcDensities(basis, max_ρ_derivs, ρ, nothing)
    perturbation = LibxcDensities(basis, max_ρ_derivs, δρ, nothing)

    ∇ρ  = density.∇ρ_real
    δρ  = perturbation.ρ_real
    ∇δρ = perturbation.∇ρ_real

    # Compute required density / perturbation cross-derivatives
    cross_derivatives = Dict{Symbol, Any}()
    if max_ρ_derivs > 0
        cross_derivatives[:δσ] = [
            @views 2sum(∇ρ[I[1], :, :, :, α] .* ∇δρ[I[2], :, :, :, α] for α in 1:3)
            for I in CartesianIndices((n_spin, n_spin))
        ]
    end

    terms = kernel_terms(term.functionals, density)
    δV = zero(ρ)  # [ix, iy, iz, iσ]

    tρρ = libxc_spinindex_ρρ
    @views for s in 1:n_spin, t in 1:n_spin  # LDA term
        δV[:, :, :, s] .+= terms.v2rho2[tρρ(s, t), :, :, :] .* δρ[t, :, :, :]
    end
    if haskey(terms, :v2rhosigma)  # GGA term
        add_kernel_gradient_correction!(δV, terms, density, perturbation, cross_derivatives)
    end

    term.scaling_factor * δV
end


function add_kernel_gradient_correction!(δV, terms, density, perturbation, cross_derivatives)
    # Follows DOI 10.1103/PhysRevLett.107.216402
    #
    # For GGA V = Vρ - 2 ∇⋅(Vσ ∇ρ) = (∂ε/∂ρ) - 2 ∇⋅((∂ε/∂σ) ∇ρ)
    #
    # δV(r) = f(r,r') δρ(r') = (∂V/∂ρ) δρ + (∂V/∂σ) δσ
    #
    # therefore
    # δV(r) = (∂^2ε/∂ρ^2) δρ - 2 ∇⋅[(∂^2ε/∂σ∂ρ) ∇ρ + (∂ε/∂σ) (∂∇ρ/∂ρ)] δρ
    #       + (∂^2ε/∂ρ∂σ) δσ - 2 ∇⋅[(∂^ε/∂σ^2) ∇ρ  + (∂ε/∂σ) (∂∇ρ/∂σ)] δσ
    #
    # Note δσ = 2∇ρ⋅δ∇ρ = 2∇ρ⋅∇δρ, therefore
    #      - 2 ∇⋅((∂ε/∂σ) (∂∇ρ/∂σ)) δσ
    #    = - 2 ∇(∂ε/∂σ)⋅(∂∇ρ/∂σ) δσ - 2 (∂ε/∂σ) ∇⋅(∂∇ρ/∂σ) δσ
    #    = - 2 ∇(∂ε/∂σ)⋅δ∇ρ - 2 (∂ε/∂σ) ∇⋅δ∇ρ
    #    = - 2 ∇⋅((∂ε/∂σ) ∇δρ)
    # and (because assumed independent variables): (∂∇ρ/∂ρ) = 0.
    #
    # Note that below the LDA term (∂^2ε/∂ρ^2) δρ is not done here (dealt with by caller)

    basis  = density.basis
    n_spin = basis.model.n_spin_components
    ρ   = density.ρ_real
    ∇ρ  = density.∇ρ_real
    δρ  = perturbation.ρ_real
    ∇δρ = perturbation.∇ρ_real
    δσ  = cross_derivatives[:δσ]
    Vρσ = terms.v2rhosigma
    Vσσ = terms.v2sigma2
    Vσ  = terms.vsigma

    T   = eltype(ρ)
    tσ  = libxc_spinindex_σ
    tρσ = libxc_spinindex_ρσ
    tσσ = libxc_spinindex_σσ

    # Note: δV[ix, iy, iz, iσ] unlike the other quantities ...
    @views for s in 1:n_spin
        for t in 1:n_spin, u in 1:n_spin
            spinfac_tu = (t == u ? one(T) : one(T)/2)
            stu = tρσ(s, tσ(t, u))
            @. δV[:, :, :, s] += spinfac_tu * Vρσ[stu, :, :, :] * δσ[t, u][:, :, :]
        end

        # TODO Potential for some optimisation ... some contractions in this body are
        #      independent of α and could be precomputed.
        δV[:, :, :, s] .+= divergence_real(density.basis) do α
            ret_α = similar(density.ρ_real, basis.fft_size...)
            ret_α .= 0
            for t in 1:n_spin
                spinfac_st = (t == s ? one(T) : one(T)/2)
                ret_α .+= -2spinfac_st .* Vσ[tσ(s, t), :, :, :] .* ∇δρ[t, :, :, :, α]

                for u in 1:n_spin
                    spinfac_su = (s == u ? one(T) : one(T)/2)
                    tsu = tρσ(t, tσ(s, u))
                    ret_α .+= -2spinfac_su .* Vρσ[tsu, :, :, :] .* ∇ρ[u, :, :, :, α] .* δρ[t, :, :, :]

                    for v in 1:n_spin
                        spinfac_uv = (u == v ? one(T) : one(T)/2)
                        stuv = tσσ(tσ(s, t), tσ(u, v))
                        ret_α .+= (-2spinfac_uv .* spinfac_st .* Vσσ[stuv, :, :, :]
                                   .* ∇ρ[t, :, :, :, α] .* δσ[u, v][:, :, :])
                    end  # v
                end  # u
            end  # t
            ret_α
        end  # α
    end

    δV
end

function mergesum!(nt1::NamedTuple, nt2::NamedTuple)
<<<<<<< HEAD
    for (key, data) in pairs(nt2)
        if haskey(nt1, key)
            nt1 = merge(nt1, (key => (data .+ getproperty(nt1, key)), ))
        else
            nt1 = merge(nt1, (key => data, ))
        end
    end
    nt1
end

for fun in (:potential_terms, :kernel_terms)
    @eval begin
        function $fun(xc::Functional, density::LibxcDensities)
            $fun(xc, density.ρ_real, density.σ_real, density.τ_real, density.Δρ_real)
        end

        function $fun(xcs::Vector{Functional}, density::LibxcDensities)
            isempty(xcs) && return NamedTuple()
            result = $fun(xcs[1], density)
            for i in 2:length(xcs)
                result = mergesum!(result, $fun(xcs[i], density))
            end
            result
        end
    end
end

=======
    println("mergesum",keys(nt1),keys(nt2))
    println("union",union(keys(nt1),keys(nt2)))
    for (key, data) in pairs(nt2)
        println("In nt2:", key)
        if haskey(nt1, key)
            println("    merging nt1 and nt2:", key)
            nt1 = merge(nt1, (key => (data .+ getproperty(nt1, key)), ))
        else
            println("    adding key to nt1:", key)
            nt1 = merge(nt1, (key => data, ))
        end
    end
    nt1
end

# non mutating version of mergesum!
function mergesum(nt1::NamedTuple, nt2::NamedTuple)
    all_keys = nothing
    ChainRulesCore.@ignore_derivatives begin
        all_keys = Tuple(union(keys(nt1),keys(nt2)))
    end
    function merge_key(key)
        if haskey(nt1, key) && !haskey(nt2, key)
            return nt1[key]
        elseif haskey(nt2, key) && !haskey(nt1, key)
            return nt2[key]
        else
            return nt1[key] .+ nt2[key]
        end
    end
    values = map(merge_key, all_keys)

    return NamedTuple{all_keys}(values)
end

for fun in (:potential_terms, :kernel_terms)
    @eval begin
        function $fun(xc::Functional, density::LibxcDensities)
            $fun(xc, density.ρ_real, density.σ_real, density.τ_real, density.Δρ_real)
        end

        function $fun(xcs::Vector{Functional}, density::LibxcDensities)
            isempty(xcs) && return NamedTuple()
            result = $fun(xcs[1], density)
            for i in 2:length(xcs)
                result = mergesum(result, $fun(xcs[i], density))
            end
            result
        end
    end
end
>>>>>>> 4c2061db


"""
Compute divergence of an operand function, which returns the cartesian x,y,z
components in real space when called with the arguments 1 to 3.
The divergence is also returned as a real-space array.
"""
function divergence_real(operand, basis)
    gradsum = sum(1:3) do α
        operand_α = r_to_G(basis, operand(α))
        del_α = im * [G[α] for G in G_vectors_cart(basis)]
        del_α .* operand_α
    end
    G_to_r(basis, gradsum)
end<|MERGE_RESOLUTION|>--- conflicted
+++ resolved
@@ -7,7 +7,6 @@
 
     # Threshold for potential terms: Below this value a potential term is counted as zero.
     potential_threshold::Real
-<<<<<<< HEAD
 end
 function Xc(functionals::AbstractVector{<:Functional}; scaling_factor=1, potential_threshold=0)
     Xc(functionals, scaling_factor, potential_threshold)
@@ -18,18 +17,6 @@
     end
     Xc(convert(Vector{Functional}, fun); kwargs...)
 end
-=======
-end
-function Xc(functionals::AbstractVector{<:Functional}; scaling_factor=1, potential_threshold=0)
-    Xc(functionals, scaling_factor, potential_threshold)
-end
-function Xc(functionals::AbstractVector; kwargs...)
-    fun = map(functionals) do f
-        f isa Functional ? f : DispatchFunctional(f)
-    end
-    Xc(convert(Vector{Functional}, fun); kwargs...)
-end
->>>>>>> 4c2061db
 Xc(functional; kwargs...) = Xc([functional]; kwargs...)
 
 function Base.show(io::IO, xc::Xc)
@@ -88,30 +75,6 @@
     tσ = libxc_spinindex_σ
 
     # Potential contributions Vρ -2 ∇⋅(Vσ ∇ρ) + ΔVl
-<<<<<<< HEAD
-    potential = permutedims(terms.vrho, (2, 3, 4, 1))
-    # not differentiated for now
-    #@views for s in 1:n_spin
-    #    potential[:, :, :, s] .+= vrho[s, :, :, :]
-    #    if !isnothing(vsigma) && any(x -> abs(x) > term.potential_threshold, vsigma)
-    #        # Need gradient correction
-    #        # TODO Drop do-block syntax here?
-    #        potential[:, :, :, s] .+= -2divergence_real(basis) do α
-    #            # Extra factor (1/2) for s != t is needed because libxc only keeps σ_{αβ}
-    #            # in the energy expression. See comment block below on spin-polarised XC.
-    #            sum((s == t ? one(T) : one(T)/2)
-    #                .* vsigma[tσ(s, t), :, :, :] .* density.∇ρ_real[t, :, :, :, α]
-    #                for t in 1:n_spin)
-    #        end
-    #    end
-    #    #if haskey(terms, :vlapl) && any(x -> abs(x) > term.potential_threshold, terms.vlapl)
-    #    #    @warn "Meta-GGAs with a Vlapl term have not yet been thoroughly tested." maxlog=1
-    #    #    mG² = [-sum(abs2, G) for G in G_vectors_cart(basis)]
-    #    #    Vl_fourier = r_to_G(basis, terms.vlapl[s, :, :, :])
-    #    #    potential[:, :, :, s] .+= G_to_r(basis, mG² .* Vl_fourier)  # ΔVl
-    #    #end
-    #end
-=======
     #potential = zero(ρ)
     potential = permutedims(terms.vrho, (2,3,4,1)) #[s, :, :, :]
     @views for s in 1:n_spin
@@ -134,7 +97,6 @@
             potential[:, :, :, s] .+= G_to_r(basis, mG² .* Vl_fourier)  # ΔVl
         end
     end
->>>>>>> 4c2061db
 
     # DivAgrad contributions -½ Vτ
     Vτ = nothing
@@ -476,35 +438,6 @@
 end
 
 function mergesum!(nt1::NamedTuple, nt2::NamedTuple)
-<<<<<<< HEAD
-    for (key, data) in pairs(nt2)
-        if haskey(nt1, key)
-            nt1 = merge(nt1, (key => (data .+ getproperty(nt1, key)), ))
-        else
-            nt1 = merge(nt1, (key => data, ))
-        end
-    end
-    nt1
-end
-
-for fun in (:potential_terms, :kernel_terms)
-    @eval begin
-        function $fun(xc::Functional, density::LibxcDensities)
-            $fun(xc, density.ρ_real, density.σ_real, density.τ_real, density.Δρ_real)
-        end
-
-        function $fun(xcs::Vector{Functional}, density::LibxcDensities)
-            isempty(xcs) && return NamedTuple()
-            result = $fun(xcs[1], density)
-            for i in 2:length(xcs)
-                result = mergesum!(result, $fun(xcs[i], density))
-            end
-            result
-        end
-    end
-end
-
-=======
     println("mergesum",keys(nt1),keys(nt2))
     println("union",union(keys(nt1),keys(nt2)))
     for (key, data) in pairs(nt2)
@@ -556,7 +489,6 @@
         end
     end
 end
->>>>>>> 4c2061db
 
 
 """
